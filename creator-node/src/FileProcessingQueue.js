const Bull = require('bull')
const { logger: genericLogger } = require('./logging')
const config = require('./config')
const redisClient = require('./redis')
const {
<<<<<<< HEAD
  handleTrackContentRoute: trackContentUpload,
  handleTranscodeAndSegment: transcodeAndSegment
=======
  handleTrackContentRoute: transcodeFn
>>>>>>> f72f0b81
} = require('./components/tracks/tracksComponentService')

const MAX_CONCURRENCY = 100
const EXPIRATION = 86400 // 24 hours in seconds
const PROCESS_NAMES = Object.freeze({
  trackContentUpload: 'trackContentUpload',
  transcodeAndSegment: 'transcodeAndSegment'
})
const PROCESS_STATES = Object.freeze({
  IN_PROGRESS: 'IN_PROGRESS',
  DONE: 'DONE',
  FAILED: 'FAILED'
})

function constructProcessKey(taskType, uuid) {
  return `${taskType}:::${uuid}`
}

class FileProcessingQueue {
  constructor() {
    this.queue = new Bull('fileProcessing', {
      redis: {
        host: config.get('redisHost'),
        port: config.get('redisPort')
      },
      defaultJobOptions: {
        removeOnComplete: true,
        removeOnFail: true
      }
<<<<<<< HEAD
    )

    this.queue.process(PROCESS_NAMES.trackContentUpload, MAX_CONCURRENCY, async (job, done) => {
      const { trackContentUploadParams } = job.data

      try {
        const response = await this.monitorProgress(PROCESS_NAMES.trackContentUpload, trackContentUpload, trackContentUploadParams)
        done(null, { response })
      } catch (e) {
        this.logError(trackContentUploadParams.logContext, `Could not process taskType=${PROCESS_NAMES.trackContentUpload} uuid=${trackContentUploadParams.logContext.requestID}: ${e.toString()}`)
        done(e.toString())
      }
    })

    this.queue.process(PROCESS_NAMES.transcodeAndSegment, MAX_CONCURRENCY, async (job, done) => {
      const { transcodeAndSegmentParams } = job.data

      try {
        const response = await this.monitorProgress(PROCESS_NAMES.transcodeAndSegment, transcodeAndSegment, transcodeAndSegmentParams)
        done(null, { response })
      } catch (e) {
        this.logError(transcodeAndSegmentParams.logContext, `Could not process taskType=${PROCESS_NAMES.transcodeAndSegment} uuid=${transcodeAndSegmentParams.logContext.requestID}: ${e.toString()}`)
        done(e.toString())
=======
    })

    this.queue.process(
      PROCESS_NAMES.transcode,
      MAX_CONCURRENCY,
      async (job, done) => {
        const { transcodeParams } = job.data

        try {
          const response = await this.monitorProgress(
            PROCESS_NAMES.transcode,
            transcodeFn,
            transcodeParams
          )
          done(null, { response })
        } catch (e) {
          this.logError(
            `Could not process taskType=${PROCESS_NAMES.transcode} uuid=${
              transcodeParams.logContext.requestID
            }: ${e.toString()}`,
            transcodeParams.logContext
          )
          done(e.toString())
        }
>>>>>>> f72f0b81
      }
    )

    this.getFileProcessingQueueJobs = this.getFileProcessingQueueJobs.bind(this)
  }

  async logStatus(message, logContext = {}) {
    const logger = genericLogger.child(logContext)
    const { waiting, active, completed, failed, delayed } =
      await this.queue.getJobCounts()
    logger.info(
      `FileProcessingQueue: ${message} || active: ${active}, waiting: ${waiting}, failed ${failed}, delayed: ${delayed}, completed: ${completed} `
    )
  }

  async logError(message, logContext = {}) {
    const logger = genericLogger.child(logContext)
    const { waiting, active, completed, failed, delayed } =
      await this.queue.getJobCounts()
    logger.error(
      `FileProcessingQueue error: ${message} || active: ${active}, waiting: ${waiting}, failed ${failed}, delayed: ${delayed}, completed: ${completed}`
    )
  }

  // TODO: Will make this job a background process
<<<<<<< HEAD
  async addTrackContentUploadTask (trackContentUploadParams) {
    const { logContext } = trackContentUploadParams
    this.logStatus(logContext, `Adding ${PROCESS_NAMES.trackContentUpload} task! uuid=${logContext.requestID}}`)

    const job = await this.queue.add(
      PROCESS_NAMES.trackContentUpload,
      { trackContentUploadParams }
    )

    return job
  }

  async addTranscodeAndSegmentTask (transcodeAndSegmentParams, libs) {
    const { logContext } = transcodeAndSegmentParams

    this.logStatus(logContext, `Adding ${PROCESS_NAMES.transcodeAndSegment} task! uuid=${logContext.requestID}}`)

    const job = await this.queue.add(
      PROCESS_NAMES.transcodeAndSegment,
      { transcodeAndSegmentParams }
=======
  async addTranscodeTask(transcodeParams) {
    const { logContext } = transcodeParams
    this.logStatus(
      `Adding ${PROCESS_NAMES.transcode} task! uuid=${logContext.requestID}}`,
      logContext
    )

    const job = await this.queue.add(PROCESS_NAMES.transcode, {
      transcodeParams
    })
    this.logStatus(
      `Added ${PROCESS_NAMES.transcode} task, uuid=${logContext.requestID}`,
      logContext
>>>>>>> f72f0b81
    )

    return job
  }

  async monitorProgress(taskType, func, { logContext, req }) {
    const uuid = logContext.requestID
    const redisKey = constructProcessKey(taskType, uuid)

    let state = { status: PROCESS_STATES.IN_PROGRESS }
    this.logStatus(`Starting ${taskType}, uuid=${uuid}`, logContext)
    await redisClient.set(redisKey, JSON.stringify(state), 'EX', EXPIRATION)

    let response
    try {
      response = await func({ logContext }, req)
      state = { status: PROCESS_STATES.DONE, resp: response }
      this.logStatus(`Successful ${taskType}, uuid=${uuid}`, logContext)
      await redisClient.set(redisKey, JSON.stringify(state), 'EX', EXPIRATION)
    } catch (e) {
      state = { status: PROCESS_STATES.FAILED, resp: e.message }
      this.logError(
        `Error with ${taskType}. uuid=${uuid}} resp=${JSON.stringify(
          e.message
        )}`,
        logContext
      )
      await redisClient.set(redisKey, JSON.stringify(state), 'EX', EXPIRATION)
      throw e
    }

    return response
  }

  async getFileProcessingQueueJobs() {
    const queue = this.queue
    const [waiting, active] = await Promise.all([
      queue.getJobs(['waiting']),
      queue.getJobs(['active'])
    ])
    return {
      waiting: waiting.length,
      active: active.length
    }
  }
}

module.exports = {
  FileProcessingQueue: new FileProcessingQueue(),
  PROCESS_NAMES,
  constructProcessKey
}<|MERGE_RESOLUTION|>--- conflicted
+++ resolved
@@ -3,12 +3,8 @@
 const config = require('./config')
 const redisClient = require('./redis')
 const {
-<<<<<<< HEAD
   handleTrackContentRoute: trackContentUpload,
   handleTranscodeAndSegment: transcodeAndSegment
-=======
-  handleTrackContentRoute: transcodeFn
->>>>>>> f72f0b81
 } = require('./components/tracks/tracksComponentService')
 
 const MAX_CONCURRENCY = 100
@@ -23,7 +19,7 @@
   FAILED: 'FAILED'
 })
 
-function constructProcessKey(taskType, uuid) {
+function constructProcessKey (taskType, uuid) {
   return `${taskType}:::${uuid}`
 }
 
@@ -38,31 +34,6 @@
         removeOnComplete: true,
         removeOnFail: true
       }
-<<<<<<< HEAD
-    )
-
-    this.queue.process(PROCESS_NAMES.trackContentUpload, MAX_CONCURRENCY, async (job, done) => {
-      const { trackContentUploadParams } = job.data
-
-      try {
-        const response = await this.monitorProgress(PROCESS_NAMES.trackContentUpload, trackContentUpload, trackContentUploadParams)
-        done(null, { response })
-      } catch (e) {
-        this.logError(trackContentUploadParams.logContext, `Could not process taskType=${PROCESS_NAMES.trackContentUpload} uuid=${trackContentUploadParams.logContext.requestID}: ${e.toString()}`)
-        done(e.toString())
-      }
-    })
-
-    this.queue.process(PROCESS_NAMES.transcodeAndSegment, MAX_CONCURRENCY, async (job, done) => {
-      const { transcodeAndSegmentParams } = job.data
-
-      try {
-        const response = await this.monitorProgress(PROCESS_NAMES.transcodeAndSegment, transcodeAndSegment, transcodeAndSegmentParams)
-        done(null, { response })
-      } catch (e) {
-        this.logError(transcodeAndSegmentParams.logContext, `Could not process taskType=${PROCESS_NAMES.transcodeAndSegment} uuid=${transcodeAndSegmentParams.logContext.requestID}: ${e.toString()}`)
-        done(e.toString())
-=======
     })
 
     this.queue.process(
@@ -87,7 +58,6 @@
           )
           done(e.toString())
         }
->>>>>>> f72f0b81
       }
     )
 
@@ -113,7 +83,6 @@
   }
 
   // TODO: Will make this job a background process
-<<<<<<< HEAD
   async addTrackContentUploadTask (trackContentUploadParams) {
     const { logContext } = trackContentUploadParams
     this.logStatus(logContext, `Adding ${PROCESS_NAMES.trackContentUpload} task! uuid=${logContext.requestID}}`)
@@ -134,21 +103,6 @@
     const job = await this.queue.add(
       PROCESS_NAMES.transcodeAndSegment,
       { transcodeAndSegmentParams }
-=======
-  async addTranscodeTask(transcodeParams) {
-    const { logContext } = transcodeParams
-    this.logStatus(
-      `Adding ${PROCESS_NAMES.transcode} task! uuid=${logContext.requestID}}`,
-      logContext
-    )
-
-    const job = await this.queue.add(PROCESS_NAMES.transcode, {
-      transcodeParams
-    })
-    this.logStatus(
-      `Added ${PROCESS_NAMES.transcode} task, uuid=${logContext.requestID}`,
-      logContext
->>>>>>> f72f0b81
     )
 
     return job
