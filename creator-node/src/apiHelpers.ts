--- conflicted
+++ resolved
@@ -112,25 +112,12 @@
     statusCode: resp.statusCode
   }) as Logger
 
-<<<<<<< HEAD
-  if (resp.statusCode === 200) {
-    if (requestNotExcludedFromLogging(inputReq.originalUrl)) {
-      logger.info('Success')
-    }
-  } else {
-    logger = createChildLogger(logger, {
-      errorMessage: resp.object.error
-    }) as Logger
-    if (inputReq && inputReq.body) {
-      logger.info(
-=======
   if (resp.statusCode !== 200) {
     logger = createChildLogger(logger, {
       errorMessage: resp.object.error
     }) as Logger
     if (req && req.body) {
       logger.error(
->>>>>>> f8e8339d
         'Error processing request:',
         resp.object.error,
         '|| Request Body:',
@@ -186,25 +173,12 @@
     statusCode: resp.statusCode
   }) as Logger
 
-<<<<<<< HEAD
-  if (resp.statusCode === 200) {
-    if (requestNotExcludedFromLogging(inputReq.originalUrl)) {
-      logger.info('Success')
-    }
-  } else {
-    logger = createChildLogger(logger, {
-      errorMessage: resp.object.error
-    }) as Logger
-    if (inputReq && inputReq.body) {
-      logger.info(
-=======
   if (resp.statusCode !== 200) {
     logger = createChildLogger(logger, {
       errorMessage: resp.object.error
     }) as Logger
     if (req && req.body) {
       logger.error(
->>>>>>> f8e8339d
         'Error processing request:',
         resp.object.error,
         '|| Request Body:',
