const { healthCheck, healthCheckVerbose } = require('./healthCheckComponentService')
const assert = require('assert')
const version = require('../../../.version.json')
const config = require('../../../src/config')
const { MONITORS } = require('../../monitors/monitors')

const TEST_ENDPOINT = 'test_endpoint'

const libsMock = {
  discoveryProvider: {
    discoveryProviderEndpoint: TEST_ENDPOINT
  }
}

const getMonitorsMock = async (monitors) => {
  return monitors.map(monitor => {
    switch (monitor.name) {
      case MONITORS.DATABASE_LIVENESS.name:
        return true
      case MONITORS.DATABASE_CONNECTIONS.name:
        return 5
      case MONITORS.TOTAL_MEMORY.name:
        return 6237151232
      case MONITORS.USED_MEMORY.name:
        return 5969739776
      case MONITORS.STORAGE_PATH_SIZE.name:
        return 62725623808
      case MONITORS.STORAGE_PATH_USED.name:
        return 54063878144
      case MONITORS.MAX_FILE_DESCRIPTORS.name:
        return 524288
      case MONITORS.ALLOCATED_FILE_DESCRIPTORS.name:
        return 3392
      case MONITORS.RECEIVED_BYTES_PER_SEC.name:
        return 776.7638177541248
      case MONITORS.TRANSFERRED_BYTES_PER_SEC.name:
        return 269500
      default:
        return null
    }
  })
}

const getMonitorsMock = async (monitors) => {
  return monitors.map(monitor => {
    switch (monitor.name) {
      case MONITORS.DATABASE_LIVENESS.name:
        return true
      case MONITORS.DATABASE_CONNECTIONS.name:
        return 5
      case MONITORS.DATABASE_SIZE.name:
        return 1102901
      case MONITORS.TOTAL_MEMORY.name:
        return 6237151232
      case MONITORS.USED_MEMORY.name:
        return 5969739776
      case MONITORS.STORAGE_PATH_SIZE.name:
        return 62725623808
      case MONITORS.STORAGE_PATH_USED.name:
        return 54063878144
      case MONITORS.MAX_FILE_DESCRIPTORS.name:
        return 524288
      case MONITORS.ALLOCATED_FILE_DESCRIPTORS.name:
        return 3392
      case MONITORS.RECEIVED_BYTES_PER_SEC.name:
        return 776.7638177541248
      case MONITORS.TRANSFERRED_BYTES_PER_SEC.name:
        return 269500
      default:
        return null
    }
  })
}

const mockLogger = {
  warn: () => {}
}

describe('Test Health Check', function () {
  it('Should pass', async function () {
    config.set('creatorNodeEndpoint', 'http://test.endpoint')
    config.set('spID', 10)
    let expectedEndpoint = config.get('creatorNodeEndpoint')
    let expectedSpID = config.get('spID')
    let expectedSpOwnerWallet = config.get('spOwnerWallet')
    const res = await healthCheck({ libs: libsMock }, mockLogger, getMonitorsMock)
    assert.deepStrictEqual(res, {
      ...version,
      service: 'content-node',
      healthy: true,
      git: undefined,
      selectedDiscoveryProvider: TEST_ENDPOINT,
      spID: expectedSpID,
      spOwnerWallet: expectedSpOwnerWallet,
      creatorNodeEndpoint: expectedEndpoint
    })
  })

  it('Should handle no libs', async function () {
    const res = await healthCheck({}, mockLogger, getMonitorsMock)
    assert.deepStrictEqual(res, {
      ...version,
      service: 'content-node',
      healthy: true,
      git: undefined,
      selectedDiscoveryProvider: 'none',
      spID: config.get('spID'),
      spOwnerWallet: config.get('spOwnerWallet'),
      creatorNodeEndpoint: config.get('creatorNodeEndpoint')
    })
  })
})

describe('Test Health Check Verbose', function () {
  it('Should have valid values', async function () {
    config.set('serviceCountry', 'US')
    config.set('serviceLatitude', '37.7749')
    config.set('serviceLongitude', '-122.4194')

    const res = await healthCheckVerbose({}, mockLogger, getMonitorsMock)
    assert.deepStrictEqual(res, {
      ...version,
      service: 'content-node',
      healthy: true,
      git: undefined,
      selectedDiscoveryProvider: 'none',
      spID: config.get('spID'),
      spOwnerWallet: config.get('spOwnerWallet'),
      creatorNodeEndpoint: config.get('creatorNodeEndpoint'),
      country: 'US',
      latitude: '37.7749',
      longitude: '-122.4194',
      databaseConnections: 5,
<<<<<<< HEAD
=======
      databaseSize: 1102901,
>>>>>>> 44afeca2
      totalMemory: 6237151232,
      usedMemory: 5969739776,
      storagePathSize: 62725623808,
      storagePathUsed: 54063878144,
      maxFileDescriptors: 524288,
      allocatedFileDescriptors: 3392,
      receivedBytesPerSec: 776.7638177541248,
      transferredBytesPerSec: 269500
    })
  })
})<|MERGE_RESOLUTION|>--- conflicted
+++ resolved
@@ -131,10 +131,7 @@
       latitude: '37.7749',
       longitude: '-122.4194',
       databaseConnections: 5,
-<<<<<<< HEAD
-=======
       databaseSize: 1102901,
->>>>>>> 44afeca2
       totalMemory: 6237151232,
       usedMemory: 5969739776,
       storagePathSize: 62725623808,
