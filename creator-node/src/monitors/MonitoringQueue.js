--- conflicted
+++ resolved
@@ -4,11 +4,8 @@
 const { MONITORS, getMonitorRedisKey } = require('./monitors')
 const { logger } = require('../logging')
 
-<<<<<<< HEAD
-=======
 const QUEUE_INTERVAL_MS = 60 * 1000
 
->>>>>>> bb00cfbb
 const PROCESS_NAMES = Object.freeze({
   monitor: 'monitor'
 })
@@ -107,9 +104,6 @@
       await this.queue.add(PROCESS_NAMES.monitor)
 
       // Then enqueue the job to run on a regular interval
-<<<<<<< HEAD
-      await this.queue.add(PROCESS_NAMES.monitor, {}, { repeat: { cron: '* * * * *' } })
-=======
       setInterval(async () => {
         try {
           await this.queue.add(PROCESS_NAMES.monitor)
@@ -117,7 +111,6 @@
           this.logStatus('Failed to enqueue!')
         }
       }, QUEUE_INTERVAL_MS)
->>>>>>> bb00cfbb
     } catch (e) {
       this.logStatus('Startup failed!')
     }
