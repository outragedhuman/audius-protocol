import type { Job, Queue, Worker } from 'bullmq'

import {
  NAMESPACE_PREFIX,
  METRICS,
  METRIC_NAMES,
<<<<<<< HEAD
  QUEUE_INTERVAL,
  ROUTE_TO_METRIC_NAME
  // eslint-disable-next-line import/no-unresolved
=======
  QUEUE_INTERVAL
>>>>>>> 564bef20
} from './prometheus.constants'
import * as PrometheusClient from 'prom-client'

/**
 * See `prometheusMonitoring/README.md` for usage details
 */

enum JOB_STATUS {
  COMPLETED = 'completed',
  FAILED = 'failed'
}

type MetricsDataAndType = {
  metricsData: any
  contentType: any
}

export class PrometheusRegistry {
  registry: any
  metricNames: Record<string, string>
  routeToMetricMapping: Record<string, string>
  namespacePrefix: string
  resolvePromiseToGetAggregatedMetrics?: (data: MetricsDataAndType) => void
  promiseToGetAggregatedMetrics?: Promise<any>

  public constructor() {
    // Use default global registry to register metrics
    this.registry = PrometheusClient.register

    // Ensure clean state for registry
    this.registry.clear()

    // Enable collection of default metrics (e.g. heap, cpu, event loop)
    PrometheusClient.collectDefaultMetrics({
      prefix: NAMESPACE_PREFIX + '_default_'
    })

    this.initStaticMetrics(this.registry)

    // Expose metric names from class for access throughout application
    this.metricNames = { ...METRIC_NAMES }
    this.routeToMetricMapping = ROUTE_TO_METRIC_NAME

    this.namespacePrefix = NAMESPACE_PREFIX
  }

  /**
   * Creates and registers every static metric defined in prometheus.constants.js
   */
  public initStaticMetrics(registry: any) {
    for (const { metricType, metricConfig } of Object.values(METRICS)) {
      // Create and register instance of MetricType, with provided metricConfig

      // eslint-disable-next-line new-cap
      const metric = new metricType(metricConfig)
      registry.registerMetric(metric)
    }
  }

  /** Getters */

  /** Returns current data for all metrics */
  public async getAllMetricData() {
    return this.registry.metrics()
  }

  /** Returns single metric instance by name */
  public getMetric(name: string) {
    return this.registry.getSingleMetric(name)
  }

  public getMetricByRoute(route: string) {
    const metricName = this.routeToMetricMapping[route]

    if (!metricName) {
      return null
    }

    return this.getMetric(metricName)
  }

  public recordJobMetrics(
    labels: { [key: string]: string },
    status: JOB_STATUS,
    job: Job
  ) {
    if (!job.finishedOn) {
      return
    }

    const jobLabels = {
      status,
      ...labels
    }

    // job duration in seconds
    const jobDuration = (job.finishedOn - job.processedOn!) / 1000
    this.getMetric(this.metricNames.JOBS_DURATION_SECONDS_HISTOGRAM).observe(
      jobLabels,
      jobDuration
    )

    // job duration in seconds
    const waitingDuration = (job.processedOn! - job.timestamp) / 1000
    this.getMetric(
      this.metricNames.JOBS_WAITING_DURATION_SECONDS_HISTOGRAM
    ).observe(jobLabels, waitingDuration)

    this.getMetric(this.metricNames.JOBS_ATTEMPTS_HISTOGRAM).observe(
      jobLabels,
      job.attemptsMade
    )
  }

  /**
   * @param queue the bull queue to collect metrics on
   * @param worker the bull worker to collect metrics on
   *
   * This function is used to collect prometheus metrics on bull queues
   * by registering callbacks when jobs fail, wait, or complete
   */
  public startQueueMetrics(queue: Queue, worker: Worker) {
    const labels = {
      queue_name: queue.name
    }

    worker.on('completed', (job: Job, result: any, prev: string) => {
      const job_name = job?.data?.task || job.name
      this.recordJobMetrics({ job_name, ...labels }, JOB_STATUS.COMPLETED, job)
    })
    worker.on('failed', (job: Job, error: Error, prev: string) => {
      const job_name = job?.data?.task || job.name
      this.recordJobMetrics({ job_name, ...labels }, JOB_STATUS.FAILED, job)
    })

    const metricInterval = setInterval(() => {
      queue
        .getJobCounts('completed', 'failed', 'delayed', 'active', 'waiting')
        .then(({ completed, failed, delayed, active, waiting }) => {
          this.getMetric(this.metricNames.JOBS_COMPLETED_TOTAL_GAUGE).set(
            labels,
            completed || 0
          )
          this.getMetric(this.metricNames.JOBS_FAILED_TOTAL_GAUGE).set(
            labels,
            failed || 0
          )
          this.getMetric(this.metricNames.JOBS_DELAYED_TOTAL_GAUGE).set(
            labels,
            delayed || 0
          )
          this.getMetric(this.metricNames.JOBS_ACTIVE_TOTAL_GAUGE).set(
            labels,
            active || 0
          )
          this.getMetric(this.metricNames.JOBS_WAITING_TOTAL_GAUGE).set(
            labels,
            waiting || 0
          )
        })
        .catch((_) => {})
    }, QUEUE_INTERVAL)

    return {
      stop: () => clearInterval(metricInterval)
    }
  }

  /**
   * Entry point to the flow:
   * 1. This worker sends `requestAggregatedPrometheusMetrics` IPC message to primary process
   * 2. Primary aggregates metrics and sends `receiveAggregatePrometheusMetrics` IPC message back to this worker
   * 3. This worker calls this.resolvePromiseToGetAggregatedMetrics() with the aggregate metrics from primary
   */
  async getCustomAggregateMetricData() {
    // Only initiate the flow if there's not already a promise in flight to get aggregate metrics data.
    // A previous /prometheus_metrics request could've already initiated a promise
    if (this.promiseToGetAggregatedMetrics === undefined) {
      this.promiseToGetAggregatedMetrics = this.makePromiseToGetMetrics()
    }

    const metricsDataAndType = await this.promiseToGetAggregatedMetrics
    return metricsDataAndType
  }

  /**
   * @returns a Promise that will:
   *   * send a `requestAggregatedPrometheusMetrics` message to the primary process to aggregate metrics
   *   * resolve when the primary process sends back a `receiveAggregatePrometheusMetrics` message to this worker
   *   * timeout and reject after 10 seconds if it's not resolved first
   */
  makePromiseToGetMetrics() {
    return new Promise((resolve, reject) => {
      // Timeout and reject after 10 seconds
      const timeout = setTimeout(() => {
        this.resetInFlightPromiseVariables()
        reject(
          new Error(
            'Took too long to get aggregated metrics. This can happen if not all workers have initialized yet.'
          )
        )
      }, 10_000)

      // Set the function that will get called to resolve the promise when this worker
      // receives a `receiveAggregatePrometheusMetrics` IPC message
      this.resolvePromiseToGetAggregatedMetrics = (
        aggregateMetricsDataAndType: MetricsDataAndType
      ) => {
        if (timeout) {
          clearTimeout(timeout)
        }
        this.resetInFlightPromiseVariables()
        resolve(aggregateMetricsDataAndType)
      }

      // Send `requestAggregatedPrometheusMetrics` IPC message to the primary process to aggregate data
      // from all workers. This worker listens for a `receiveAggregatePrometheusMetrics` message, at which point
      // it will call this.resolvePromiseToGetAggregatedMetrics()
      if (process.send) {
        process.send({ cmd: 'requestAggregatedPrometheusMetrics' })
      } else {
        this.resetInFlightPromiseVariables()
        reject(new Error('This process is somehow not a worker'))
      }
    })
  }

  resetInFlightPromiseVariables() {
    this.resolvePromiseToGetAggregatedMetrics = undefined
    this.promiseToGetAggregatedMetrics = undefined
  }
}

module.exports = PrometheusRegistry<|MERGE_RESOLUTION|>--- conflicted
+++ resolved
@@ -4,13 +4,9 @@
   NAMESPACE_PREFIX,
   METRICS,
   METRIC_NAMES,
-<<<<<<< HEAD
   QUEUE_INTERVAL,
   ROUTE_TO_METRIC_NAME
   // eslint-disable-next-line import/no-unresolved
-=======
-  QUEUE_INTERVAL
->>>>>>> 564bef20
 } from './prometheus.constants'
 import * as PrometheusClient from 'prom-client'
 
