import type { DecoratedJobParams, DecoratedJobReturnValue } from '../types'
import type {
  FetchCNodeEndpointToSpIdMapJobParams,
  FetchCNodeEndpointToSpIdMapJobReturnValue
} from './types'
import type { SpanContext } from '@opentelemetry/api'

<<<<<<< HEAD
import { SemanticAttributes } from '@opentelemetry/semantic-conventions'
import { SpanStatusCode } from '@opentelemetry/api'

import initAudiusLibs from '../../initAudiusLibs'
import NodeToSpIdManager from '../CNodeToSpIdMapManager'
import { getActiveSpan, instrumentTracing } from '../../../utils/tracing'
=======
const initAudiusLibs = require('../../initAudiusLibs')
const ContentNodeInfoManager = require('../ContentNodeInfoManager')
>>>>>>> 1536f998

/**
 * Processes a job to update the cNodeEndpoint->spId map by reading the chain.
 *
 * @param {Object} param job data
 * @param {Object} param.logger the logger that can be filtered by jobName and jobId
 * @return {Object} the updated mapping, which will be used to update the enabled reconfig modes in stateMachineManager/index.js, and any error message that occurred
 */
const fetchCNodeEndpointToSpIdMap = async ({
  logger
}: DecoratedJobParams<FetchCNodeEndpointToSpIdMapJobParams>): Promise<
  DecoratedJobReturnValue<FetchCNodeEndpointToSpIdMapJobReturnValue>
> => {
  const span = getActiveSpan()
  let errorMsg = ''
  try {
    span?.addEvent('init AudiusLibs')
    const audiusLibs = await initAudiusLibs({
      enableEthContracts: true,
      enableContracts: false,
      enableDiscovery: false,
      enableIdentity: false,
      logger
    })
    await ContentNodeInfoManager.updateContentNodeChainInfo(
      audiusLibs.ethContracts
    )
  } catch (e: any) {
    span?.recordException(e)
    span?.setStatus({ code: SpanStatusCode.ERROR })
    errorMsg = e.message || e.toString()
    logger.error(`updateEndpointToSpIdMap Error: ${errorMsg}`)
  }
  return {
<<<<<<< HEAD
    cNodeEndpointToSpIdMap: NodeToSpIdManager.getCNodeEndpointToSpIdMap(),
    spanContext: span?.spanContext(),
=======
    cNodeEndpointToSpIdMap: ContentNodeInfoManager.getCNodeEndpointToSpIdMap(),
>>>>>>> 1536f998
    errorMsg
  }
}

// Different from other `instrumentTracing` calls because of the need to link the parentSpanContext
module.exports = ({
  parentSpanContext
}: {
  parentSpanContext: SpanContext
}) => {
  return instrumentTracing({
    name: 'fetchCNodeEndpointToSpIdMap.jobProcessor',
    fn: fetchCNodeEndpointToSpIdMap,
    options: {
      links: [
        {
          context: parentSpanContext
        }
      ],
      attributes: {
        [SemanticAttributes.CODE_FILEPATH]: __filename
      }
    }
  })
}<|MERGE_RESOLUTION|>--- conflicted
+++ resolved
@@ -5,17 +5,12 @@
 } from './types'
 import type { SpanContext } from '@opentelemetry/api'
 
-<<<<<<< HEAD
 import { SemanticAttributes } from '@opentelemetry/semantic-conventions'
 import { SpanStatusCode } from '@opentelemetry/api'
 
 import initAudiusLibs from '../../initAudiusLibs'
-import NodeToSpIdManager from '../CNodeToSpIdMapManager'
+import ContentNodeInfoManager from '../ContentNodeInfoManager'
 import { getActiveSpan, instrumentTracing } from '../../../utils/tracing'
-=======
-const initAudiusLibs = require('../../initAudiusLibs')
-const ContentNodeInfoManager = require('../ContentNodeInfoManager')
->>>>>>> 1536f998
 
 /**
  * Processes a job to update the cNodeEndpoint->spId map by reading the chain.
@@ -50,12 +45,8 @@
     logger.error(`updateEndpointToSpIdMap Error: ${errorMsg}`)
   }
   return {
-<<<<<<< HEAD
-    cNodeEndpointToSpIdMap: NodeToSpIdManager.getCNodeEndpointToSpIdMap(),
+    cNodeEndpointToSpIdMap: ContentNodeInfoManager.getCNodeEndpointToSpIdMap(),
     spanContext: span?.spanContext(),
-=======
-    cNodeEndpointToSpIdMap: ContentNodeInfoManager.getCNodeEndpointToSpIdMap(),
->>>>>>> 1536f998
     errorMsg
   }
 }
