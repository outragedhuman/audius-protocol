--- conflicted
+++ resolved
@@ -35,21 +35,15 @@
   SyncType,
   MAX_ISSUE_MANUAL_SYNC_JOB_ATTEMPTS,
   MAX_ISSUE_RECURRING_SYNC_JOB_ATTEMPTS
-<<<<<<< HEAD
 } from '../stateMachineConstants'
 import primarySyncFromSecondary from '../../sync/primarySyncFromSecondary'
 import SyncRequestDeDuplicator from './SyncRequestDeDuplicator'
 import { getActiveSpan, instrumentTracing } from '../../../utils/tracing'
+import {
+  generateDataForSignatureRecovery
+} from '../../sync/secondarySyncFromPrimaryUtils'
+import { generateTimestampAndSignature } from '../../../apiSigning'
 const models = require('../../../models')
-=======
-} = require('../stateMachineConstants')
-const primarySyncFromSecondary = require('../../sync/primarySyncFromSecondary')
-const SyncRequestDeDuplicator = require('./SyncRequestDeDuplicator')
-const {
-  generateDataForSignatureRecovery
-} = require('../../sync/secondarySyncFromPrimaryUtils')
-const { generateTimestampAndSignature } = require('../../../apiSigning')
->>>>>>> 1536f998
 
 const secondaryUserSyncDailyFailureCountThreshold = config.get(
   'secondaryUserSyncDailyFailureCountThreshold'
@@ -264,19 +258,13 @@
 
       await axios({
         ...syncRequestParameters,
-<<<<<<< HEAD
-        data: { ...syncRequestParameters.data, forceResync: true }
-      }
-      await axios(syncRequestParametersForceResync as AxiosRequestConfig)
-=======
         data: {
           ...syncRequestParameters.data,
           forceResync: true,
           timestamp,
           signature
         }
-      })
->>>>>>> 1536f998
+      } as AxiosRequestConfig)
     } else {
       await axios(syncRequestParameters as AxiosRequestConfig)
     }
