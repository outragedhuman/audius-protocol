const _ = require('lodash')

const config = require('../../config')
const redis = require('../../redis')
const { WalletWriteLock } = redis
const models = require('../../models')
const { logger: genericLogger } = require('../../logging')
const DBManager = require('../../dbManager')
const { getUserReplicaSetEndpointsFromDiscovery } = require('../../middlewares')
const { saveFileForMultihashToFS } = require('../../fileManager')
const SyncHistoryAggregator = require('../../snapbackSM/syncHistoryAggregator')
const initAudiusLibs = require('../initAudiusLibs')
const DecisionTree = require('../../utils/decisionTree')
<<<<<<< HEAD
=======
const UserSyncFailureCountService = require('./UserSyncFailureCountService')
const { fetchExportFromNode } = require('./syncUtil')
>>>>>>> d905e1d3

const DEFAULT_LOG_CONTEXT = {}
const DB_QUERY_LIMIT = config.get('devMode') ? 5 : 10000
/**
 * Export data for user from secondary and save locally, until complete
 * Should never error, instead return errorObj, else null
 */
async function primarySyncFromSecondary({
  wallet,
  secondary,
  logContext = DEFAULT_LOG_CONTEXT
}) {
  const logger = genericLogger.child({
    ...logContext,
    wallet,
    sync: 'primarySyncFromSecondary',
    secondary
  })

  const decisionTree = new DecisionTree({
    name: `[primarySyncFromSecondary][Wallet: ${wallet}][Secondary: ${secondary}]`,
    logger
  })
  decisionTree.recordStage({ name: 'Begin', log: true })

  try {
    const selfEndpoint = config.get('creatorNodeEndpoint')

    if (!selfEndpoint) {
      decisionTree.recordStage({ name: 'selfEndpoint missing', log: false })
      throw new Error('selfEndpoint missing')
    }

    let libs
    try {
      libs = await initAudiusLibs({ logger })
      decisionTree.recordStage({ name: 'initAudiusLibs() success', log: true })
    } catch (e) {
      decisionTree.recordStage({
        name: 'initAudiusLibs() Error',
        data: { errorMsg: e.message }
      })
      throw new Error(`InitAudiusLibs Error - ${e.message}`)
    }

    await WalletWriteLock.acquire(
      wallet,
      WalletWriteLock.VALID_ACQUIRERS.PrimarySyncFromSecondary
    )

    // TODO should be able to pass this through from StateMachine / caller
    const userReplicaSet = await getUserReplicaSetEndpointsFromDiscovery({
      libs,
      logger,
      wallet,
      blockNumber: null,
      ensurePrimary: false
    })
    decisionTree.recordStage({ name: 'getUserReplicaSet() success', log: true })

    // Error if this node is not primary for user
    if (userReplicaSet.primary !== selfEndpoint) {
      decisionTree.recordStage({
        name: 'Error - Node is not primary for user',
        data: { userReplicaSet }
      })
      throw new Error(`Node is not primary for user`)
    }

    // Use the user's non-empty secondaries as gateways to try
    const gatewaysToTry = [
      userReplicaSet.secondary1,
      userReplicaSet.secondary2
    ].filter(Boolean)

    // Keep importing data from secondary until full clock range has been retrieved
    let completed = false
    let exportClockRangeMin = 0
    while (!completed) {
      const decisionTreeData = { exportClockRangeMin }

      const { fetchedCNodeUser, error } = await fetchExportFromNode({
        nodeEndpointToFetchFrom: secondary,
        wallet,
        clockRangeMin: exportClockRangeMin,
        selfEndpoint,
        logger,
        forceExport: true
      })
      if (!_.isEmpty(error)) {
        decisionTree.recordStage({
          name: 'fetchExportFromSecondary() Error',
          data: { ...decisionTreeData, errorMsg: error.message }
        })
        throw new Error(error.message)
      }
      decisionTree.recordStage({
        name: 'fetchExportFromSecondary() Success',
        data: decisionTreeData,
        log: true
      })

      // Save all files to disk separately from DB writes to minimize DB transaction duration
      let CIDsThatFailedSaveFileOp
      try {
        CIDsThatFailedSaveFileOp = await saveFilesToDisk({
          files: fetchedCNodeUser.files,
          gatewaysToTry,
          wallet,
          libs,
          logger
        })
        decisionTree.recordStage({
          name: 'saveFilesToDisk() Success',
          data: {
            ...decisionTreeData,
            numCIDsThatFailedSaveFileOp: CIDsThatFailedSaveFileOp.size,
            CIDsThatFailedSaveFileOp
          },
          log: true
        })
      } catch (e) {
        decisionTree.recordStage({
          name: 'saveFilesToDisk() Error',
          data: { ...decisionTreeData, errorMsg: e.message }
        })
        throw e
      }

      try {
        await saveEntriesToDB({
          fetchedCNodeUser,
          CIDsThatFailedSaveFileOp
        })
        decisionTree.recordStage({
          name: 'saveEntriesToDB() Success',
          data: decisionTreeData,
          log: true
        })
      } catch (e) {
        decisionTree.recordStage({
          name: 'saveEntriesToDB() Error',
          data: { ...decisionTreeData, errorMsg: e.message }
        })
        throw e
      }

      const clockInfo = fetchedCNodeUser.clockInfo
      if (clockInfo.localClockMax <= clockInfo.requestedClockRangeMax) {
        completed = true
      } else {
        exportClockRangeMin = clockInfo.requestedClockRangeMax + 1
      }
    }

    decisionTree.recordStage({ name: 'Complete Success' })
  } catch (e) {
    await SyncHistoryAggregator.recordSyncFail(wallet)
    return e
  } finally {
    await WalletWriteLock.release(wallet)

    decisionTree.printTree()
  }
}

/**
 * Fetch data for all files & save to disk
 *
 * - `saveFileForMultihashToFS` will exit early if files already exist on disk
 * - Performed in batches to limit concurrent load
 */
async function saveFilesToDisk({ files, gatewaysToTry, wallet, libs, logger }) {
  const FileSaveMaxConcurrency = config.get('nodeSyncFileSaveMaxConcurrency')

  const trackFiles = files.filter((file) =>
    models.File.TrackTypes.includes(file.type)
  )
  const nonTrackFiles = files.filter((file) =>
    models.File.NonTrackTypes.includes(file.type)
  )

  const CIDsThatFailedSaveFileOp = new Set()

  /**
   * Save all Track files to disk
   */
  for (let i = 0; i < trackFiles.length; i += FileSaveMaxConcurrency) {
    const trackFilesSlice = trackFiles.slice(i, i + FileSaveMaxConcurrency)

    /**
     * Fetch content for each CID + save to FS
     * Record any CIDs that failed retrieval/saving for later use
     *
     * - `saveFileForMultihashToFS()` should never reject - it will return error indicator for post processing
     */
    await Promise.all(
      trackFilesSlice.map(async (trackFile) => {
        const error = await saveFileForMultihashToFS(
          libs,
          logger,
          trackFile.multihash,
          trackFile.storagePath,
          gatewaysToTry,
          null, // fileNameForImage
          trackFile.trackBlockchainId
        )

        // If saveFile op failed, record CID for later processing
        if (error) {
          CIDsThatFailedSaveFileOp.add(trackFile.multihash)
        }
      })
    )
  }

  /**
   * Save all non-Track files to disk
   */
  for (let i = 0; i < nonTrackFiles.length; i += FileSaveMaxConcurrency) {
    const nonTrackFilesSlice = nonTrackFiles.slice(
      i,
      i + FileSaveMaxConcurrency
    )

    await Promise.all(
      nonTrackFilesSlice.map(async (nonTrackFile) => {
        // Skip over directories since there's no actual content to sync
        // The files inside the directory are synced separately
        if (nonTrackFile.type === 'dir') {
          return
        }

        const multihash = nonTrackFile.multihash

        // if it's an image file, we need to pass in the actual filename because the gateway request is /ipfs/Qm123/<filename>
        // need to also check fileName is not null to make sure it's a dir-style image. non-dir images won't have a 'fileName' db column
        let error
        if (nonTrackFile.type === 'image' && nonTrackFile.fileName !== null) {
          error = await saveFileForMultihashToFS(
            libs,
            logger,
            multihash,
            nonTrackFile.storagePath,
            gatewaysToTry,
            nonTrackFile.fileName
          )
        } else {
          error = await saveFileForMultihashToFS(
            libs,
            logger,
            multihash,
            nonTrackFile.storagePath,
            gatewaysToTry
          )
        }

        // If saveFile op failed, record CID for later processing
        if (error) {
          CIDsThatFailedSaveFileOp.add(multihash)
        }
      })
    )
  }

<<<<<<< HEAD
=======
  /**
   * Handle case where some CIDs were not successfully saved
   * Reject whole operation until threshold reached, then proceed and mark those CIDs as skipped
   */
  if (CIDsThatFailedSaveFileOp.size > 0) {
    const userSyncFailureCount =
      await UserSyncFailureCountService.incrementFailureCount(wallet)

    // Throw error if failure threshold not yet reached
    if (userSyncFailureCount < SyncRequestMaxUserFailureCountBeforeSkip) {
      throw new Error(
        `[saveFilesToDisk] Failed to save ${CIDsThatFailedSaveFileOp.size} files to disk. Cannot proceed because UserSyncFailureCount = ${userSyncFailureCount} below SyncRequestMaxUserFailureCountBeforeSkip = ${SyncRequestMaxUserFailureCountBeforeSkip}.`
      )
    } else {
      // If threshold reached, reset failure count and continue
      await UserSyncFailureCountService.resetFailureCount(wallet)

      logger.info(
        `[saveFilesToDisk] Failed to save ${CIDsThatFailedSaveFileOp.size} files to disk. Proceeding anyway because UserSyncFailureCount = ${userSyncFailureCount} reached SyncRequestMaxUserFailureCountBeforeSkip = ${SyncRequestMaxUserFailureCountBeforeSkip}.`
      )
    }
  } else {
    // Reset failure count if all CIDs were successfully saved
    await UserSyncFailureCountService.resetFailureCount(wallet)
  }

>>>>>>> d905e1d3
  return CIDsThatFailedSaveFileOp
}

/**
 * Saves all entries to DB that don't already exist in DB
 */
async function saveEntriesToDB({ fetchedCNodeUser, CIDsThatFailedSaveFileOp }) {
  const transaction = await models.sequelize.transaction()

  try {
    let {
      walletPublicKey,
      audiusUsers: fetchedAudiusUsers,
      tracks: fetchedTracks,
      files: fetchedFiles
    } = fetchedCNodeUser

    let localCNodeUser = await models.CNodeUser.findOne({
      where: { walletPublicKey },
      transaction
    })

    let cnodeUserUUID

    /**
     * If local CNodeUser exists, filter out any received entries that are already present in DB
     */
    if (localCNodeUser) {
      cnodeUserUUID = localCNodeUser.cnodeUserUUID

      const audiusUserComparisonFields = [
        'blockchainId',
        'metadataFileUUID',
        'metadataJSON',
        'coverArtFileUUID',
        'profilePicFileUUID'
      ]
      fetchedAudiusUsers = await filterOutAlreadyPresentDBEntries({
        cnodeUserUUID,
        tableInstance: models.AudiusUser,
        fetchedEntries: fetchedAudiusUsers,
        transaction,
        comparisonFields: audiusUserComparisonFields
      })

      const trackComparisonFields = [
        'blockchainId',
        'metadataFileUUID',
        'metadataJSON',
        'coverArtFileUUID'
      ]
      fetchedTracks = await filterOutAlreadyPresentDBEntries({
        cnodeUserUUID,
        tableInstance: models.Track,
        fetchedEntries: fetchedTracks,
        transaction,
        comparisonFields: trackComparisonFields
      })

      const fileComparisonFields = ['fileUUID']
      fetchedFiles = await filterOutAlreadyPresentDBEntries({
        cnodeUserUUID,
        tableInstance: models.File,
        fetchedEntries: fetchedFiles,
        transaction,
        comparisonFields: fileComparisonFields
      })
    } else {
      /**
       * Create CNodeUser DB record if not already present
       * Omit `cnodeUserUUID` since it will be auto-generated on DB insert
       */
      localCNodeUser = await models.CNodeUser.create(
        _.omit({ ...fetchedCNodeUser, clock: 0 }, ['cnodeUserUUID']),
        { returning: true, transaction }
      )

      cnodeUserUUID = localCNodeUser.cnodeUserUUID
    }

    // Aggregate all entries into single array
    let allEntries = _.concat(
      [],
      fetchedAudiusUsers.map((audiusUser) => ({
        tableInstance: models.AudiusUser,
        entry: audiusUser
      })),
      fetchedTracks.map((track) => ({
        tableInstance: models.Track,
        entry: track
      })),
      fetchedFiles.map((file) => {
        if (CIDsThatFailedSaveFileOp.has(file.multihash)) {
          file.skipped = true
        }
        return {
          tableInstance: models.File,
          entry: file
        }
      })
    )

    // Sort by clock asc to preserve original insert order
    allEntries = _.orderBy(allEntries, ['entry.clock'], ['asc'])

    // Write all entries to DB
    for await (const { tableInstance, entry } of allEntries) {
      await DBManager.createNewDataRecord(
        _.omit(entry, ['cnodeUserUUID']),
        cnodeUserUUID,
        tableInstance,
        transaction
      )
    }

    await transaction.commit()
  } catch (e) {
    await transaction.rollback()
    throw e
  }
}

/**
 * Given fetchedEntries, filters out entries already present in local DB
 *
 * @notice This function could potentially take a long time as it fetches every single row in `tableInstance` for `cnodeUserUUID`
 *    Memory consumption is minimized by batching this call, but it can still take a long time for users with lots of data
 *
 * @param {Object} param
 * @param {string} param.cnodeUserUUID
 * @param {*} param.tableInstance Sequelize model instance to query
 * @param {Object[]} param.fetchedEntries array of entry objects to filter out
 * @param {*} param.transaction Sequelize transaction
 * @param {string[]} comparisonFields fields to use for equality comparison
 * @returns {Object[]} filteredEntries filtered version of fetchedEntries
 */
async function filterOutAlreadyPresentDBEntries({
  cnodeUserUUID,
  tableInstance,
  fetchedEntries,
  transaction,
  comparisonFields
}) {
  let filteredEntries = fetchedEntries

  const limit = DB_QUERY_LIMIT
  let offset = 0

  let complete = false
  while (!complete) {
    const localEntries = await tableInstance.findAll({
      where: { cnodeUserUUID },
      limit,
      offset,
      order: [['clock', 'ASC']],
      transaction
    })

    // filter out everything in `localEntries` from `filteredEntries
    filteredEntries = filteredEntries.filter((fetchedEntry) => {
      let alreadyPresent = false
      localEntries.forEach((localEntry) => {
        const obj1 = _.pick(fetchedEntry, comparisonFields)
        const obj2 = _.pick(localEntry, comparisonFields)
        const isEqual = _.isEqual(obj1, obj2)
        if (isEqual) {
          alreadyPresent = true
        }
      })
      return !alreadyPresent
    })

    offset += limit

    if (localEntries.length < limit) {
      complete = true
    }
  }

  return filteredEntries
<<<<<<< HEAD
}

async function getUserReplicaSet({ wallet, libs, logger }) {
  try {
    let userReplicaSet = await getUserReplicaSetEndpointsFromDiscovery({
      libs,
      logger,
      wallet,
      blockNumber: null,
      ensurePrimary: false,
      myCnodeEndpoint: null
    })

    // Spread + set uniq's the array
    userReplicaSet = [...new Set(userReplicaSet)]

    return userReplicaSet
  } catch (e) {
    throw new Error(`[getUserReplicaSet()] Error - ${e.message}`)
  }
}

module.exports = primarySyncFromSecondary
=======
}
>>>>>>> d905e1d3
<|MERGE_RESOLUTION|>--- conflicted
+++ resolved
@@ -11,11 +11,8 @@
 const SyncHistoryAggregator = require('../../snapbackSM/syncHistoryAggregator')
 const initAudiusLibs = require('../initAudiusLibs')
 const DecisionTree = require('../../utils/decisionTree')
-<<<<<<< HEAD
-=======
 const UserSyncFailureCountService = require('./UserSyncFailureCountService')
 const { fetchExportFromNode } = require('./syncUtil')
->>>>>>> d905e1d3
 
 const DEFAULT_LOG_CONTEXT = {}
 const DB_QUERY_LIMIT = config.get('devMode') ? 5 : 10000
@@ -281,35 +278,6 @@
     )
   }
 
-<<<<<<< HEAD
-=======
-  /**
-   * Handle case where some CIDs were not successfully saved
-   * Reject whole operation until threshold reached, then proceed and mark those CIDs as skipped
-   */
-  if (CIDsThatFailedSaveFileOp.size > 0) {
-    const userSyncFailureCount =
-      await UserSyncFailureCountService.incrementFailureCount(wallet)
-
-    // Throw error if failure threshold not yet reached
-    if (userSyncFailureCount < SyncRequestMaxUserFailureCountBeforeSkip) {
-      throw new Error(
-        `[saveFilesToDisk] Failed to save ${CIDsThatFailedSaveFileOp.size} files to disk. Cannot proceed because UserSyncFailureCount = ${userSyncFailureCount} below SyncRequestMaxUserFailureCountBeforeSkip = ${SyncRequestMaxUserFailureCountBeforeSkip}.`
-      )
-    } else {
-      // If threshold reached, reset failure count and continue
-      await UserSyncFailureCountService.resetFailureCount(wallet)
-
-      logger.info(
-        `[saveFilesToDisk] Failed to save ${CIDsThatFailedSaveFileOp.size} files to disk. Proceeding anyway because UserSyncFailureCount = ${userSyncFailureCount} reached SyncRequestMaxUserFailureCountBeforeSkip = ${SyncRequestMaxUserFailureCountBeforeSkip}.`
-      )
-    }
-  } else {
-    // Reset failure count if all CIDs were successfully saved
-    await UserSyncFailureCountService.resetFailureCount(wallet)
-  }
-
->>>>>>> d905e1d3
   return CIDsThatFailedSaveFileOp
 }
 
@@ -490,30 +458,4 @@
   }
 
   return filteredEntries
-<<<<<<< HEAD
-}
-
-async function getUserReplicaSet({ wallet, libs, logger }) {
-  try {
-    let userReplicaSet = await getUserReplicaSetEndpointsFromDiscovery({
-      libs,
-      logger,
-      wallet,
-      blockNumber: null,
-      ensurePrimary: false,
-      myCnodeEndpoint: null
-    })
-
-    // Spread + set uniq's the array
-    userReplicaSet = [...new Set(userReplicaSet)]
-
-    return userReplicaSet
-  } catch (e) {
-    throw new Error(`[getUserReplicaSet()] Error - ${e.message}`)
-  }
-}
-
-module.exports = primarySyncFromSecondary
-=======
-}
->>>>>>> d905e1d3
+}