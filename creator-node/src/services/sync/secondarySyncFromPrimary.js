const _ = require('lodash')

const { logger: genericLogger, createChildLogger } = require('../../logging')
const config = require('../../config')
const models = require('../../models')
const { saveFileForMultihashToFS } = require('../../fileManager')
const {
  getOwnEndpoint,
  getUserReplicaSetEndpointsFromDiscovery
} = require('../../middlewares')
const SyncHistoryAggregator = require('../../snapbackSM/syncHistoryAggregator')
const DBManager = require('../../dbManager')
const { shouldForceResync } = require('./secondarySyncFromPrimaryUtils')
const { fetchExportFromNode } = require('./syncUtil')

const handleSyncFromPrimary = async ({
  serviceRegistry,
  wallet,
  creatorNodeEndpoint,
  forceResyncConfig,
  forceWipe,
  logContext,
  blockNumber = null
}) => {
  const { nodeConfig, redis, libs } = serviceRegistry
  const FileSaveMaxConcurrency = nodeConfig.get(
    'nodeSyncFileSaveMaxConcurrency'
  )
<<<<<<< HEAD
=======
  const SyncRequestMaxUserFailureCountBeforeSkip = nodeConfig.get(
    'syncRequestMaxUserFailureCountBeforeSkip'
  )
  const thisContentNodeEndpoint = nodeConfig.get('creatorNodeEndpoint')
>>>>>>> d905e1d3

  const start = Date.now()

  const logger = createChildLogger(genericLogger, {
    wallet,
    sync: 'secondarySyncFromPrimary',
    primary: creatorNodeEndpoint
  })
  logger.info('begin nodesync', 'time', start)

  try {
    await redis.WalletWriteLock.acquire(
      wallet,
      redis.WalletWriteLock.VALID_ACQUIRERS.SecondarySyncFromPrimary
    )
  } catch (e) {
    return {
      error: new Error(
        `Cannot change state of wallet ${wallet}. Node sync currently in progress.`
      ),
      result: 'failure_sync_in_progress'
    }
  }

  // Ensure this node is syncing from the user's primary
  const userReplicaSet = await getUserReplicaSetEndpointsFromDiscovery({
    libs,
    logger,
    wallet,
    blockNumber: null,
    ensurePrimary: false
  })
  if (userReplicaSet.primary !== creatorNodeEndpoint) {
    throw new Error(
      `Node being synced from is not primary. Node being synced from: ${creatorNodeEndpoint} Primary: ${userReplicaSet.primary}`
    )
  }

  /**
   * Perform all sync operations, catch and log error if thrown, and always release redis locks after.
   */
  const forceResync = await shouldForceResync(
    { libs, logContext },
    forceResyncConfig
  )
  const forceResyncQueryParam = forceResyncConfig?.forceResync
  if (forceResyncQueryParam && !forceResync) {
    return {
      error: new Error(
        `Cannot issue sync for wallet ${wallet} due to shouldForceResync() rejection`
      ),
      result: 'failure_force_resync_check'
    }
  }

  let returnValue = {}
  try {
    let localMaxClockVal
    if (forceResync || forceWipe) {
      logger.warn(`Forcing ${forceResync ? 'resync' : 'wipe'}..`)

      // Ensure we never wipe the data of a primary
      if (thisContentNodeEndpoint === userReplicaSet.primary) {
        throw new Error(
          `Tried to wipe data of a primary. User replica set: ${JSON.stringify(
            userReplicaSet
          )}`
        )
      }

      // Short circuit if wiping is disabled via env var
      if (!config.get('syncForceWipeEnabled')) {
        logger.warn('Stopping sync early because syncForceWipeEnabled=false')
        return {
          result: 'success'
        }
      }

      /**
       * Wipe local DB state
       *
       * deleteAllCNodeUserDataFromDB() is not ideal since it can either return an error or throw an error; both scenarios are handled
       */
      let deleteError
      try {
        deleteError = await DBManager.deleteAllCNodeUserDataFromDB({
          lookupWallet: wallet
        })
        localMaxClockVal = -1
      } catch (e) {
        deleteError = e
      }

      if (deleteError) {
        returnValue = {
          error: deleteError,
          result: 'failure_delete_db_data'
        }
        throw returnValue.error
      }

      if (forceWipe) {
        return {
          result: 'success'
        }
      }
    } else {
      // Query own latest clockValue and call export with that value + 1; export from 0 for first time sync
      const cnodeUser = await models.CNodeUser.findOne({
        where: { walletPublicKey: wallet }
      })
      localMaxClockVal = cnodeUser ? cnodeUser.clock : -1
    }

    // Ensure this node is one of the user's secondaries (except when wiping a node with orphaned data).
    // We know we're not wiping an orphaned node at this point because it would've returned earlier if forceWipe=true
    if (
      thisContentNodeEndpoint !== userReplicaSet.secondary1 &&
      thisContentNodeEndpoint !== userReplicaSet.secondary2
    ) {
      throw new Error(
        `This node is not one of the user's secondaries. This node: ${thisContentNodeEndpoint} Secondaries: [${userReplicaSet.secondary1},${userReplicaSet.secondary2}]`
      )
    }

    /**
     * Fetch data export from creatorNodeEndpoint for given walletPublicKeys and clock value range
     *
     * Secondary requests export of new data by passing its current max clock value in the request.
     * Primary builds an export object of all data beginning from the next clock value.
     */
    const { fetchedCNodeUser, error } = await fetchExportFromNode({
      nodeEndpointToFetchFrom: creatorNodeEndpoint,
      wallet,
      clockRangeMin: localMaxClockVal + 1,
      selfEndpoint: thisContentNodeEndpoint,
      logger
    })
    if (!_.isEmpty(error)) {
      returnValue = {
        error: new Error(error.message),
        result: error.code
      }
      throw returnValue.error
    }

    const {
      clock: fetchedLatestClockVal,
      clockRecords: fetchedClockRecords,
      walletPublicKey: fetchedWalletPublicKey,
      latestBlockNumber: fetchedLatestBlockNumber
    } = fetchedCNodeUser

    // Short-circuit if already up to date -- no sync required
    if (fetchedLatestClockVal === localMaxClockVal) {
      logger.info(
        `User ${fetchedWalletPublicKey} already up to date! Both nodes have latest clock value ${localMaxClockVal}`
      )
      return {
        result: 'success_clocks_already_match'
      }
    }

    /**
     * Replace CNodeUser's local DB state with retrieved data + fetch + save missing files.
     */

    // Use user's replica set as gateways for content fetching in saveFileForMultihashToFS.
    // Note that sync is only called on secondaries so `myCnodeEndpoint` below always represents a secondary.
    let gatewaysToTry = []
    try {
      const myCnodeEndpoint = await getOwnEndpoint(serviceRegistry)

      // Filter out current node from user's replica set
      gatewaysToTry = [
        userReplicaSet.primary,
        userReplicaSet.secondary1,
        userReplicaSet.secondary2
      ].filter((url) => url !== myCnodeEndpoint)
    } catch (e) {
      logger.error(
        `Couldn't filter out own endpoint from user's replica set to use use as cnode gateways in saveFileForMultihashToFS - ${e.message}`
      )
    }

    /**
     * This node (secondary) must compare its local clock state against clock state received in export from primary.
     * Only allow sync if received clock state contains new data and is contiguous with existing data.
     */

    const maxClockRecordId = Math.max(
      ...fetchedClockRecords.map((record) => record.clock)
    )

    // Error if returned data is not within requested range
    if (fetchedLatestClockVal < localMaxClockVal) {
      returnValue = {
        error: new Error(
          `Cannot sync for localMaxClockVal ${localMaxClockVal} - imported data has max clock val ${fetchedLatestClockVal}`
        ),
        result: 'failure_inconsistent_clock'
      }
      throw returnValue.error
    } else if (
      localMaxClockVal !== -1 &&
      fetchedClockRecords[0] &&
      fetchedClockRecords[0].clock !== localMaxClockVal + 1
    ) {
      returnValue = {
        error: new Error(
          `Cannot sync - imported data is not contiguous. Local max clock val = ${localMaxClockVal} and imported min clock val ${fetchedClockRecords[0].clock}`
        ),
        result: 'failure_import_not_contiguous'
      }
      throw returnValue.error
    } else if (
      !_.isEmpty(fetchedClockRecords) &&
      maxClockRecordId !== fetchedLatestClockVal
    ) {
      returnValue = {
        error: new Error(
          `Cannot sync - imported data is not consistent. Imported max clock val = ${fetchedLatestClockVal} and imported max ClockRecord val ${maxClockRecordId}`
        ),
        result: 'failure_import_not_consistent'
      }
      throw returnValue.error
    }

    // All DB updates must happen in single atomic tx - partial state updates will lead to data loss
    const transaction = await models.sequelize.transaction()

    /**
     * Process all DB updates for cnodeUser
     */
    try {
      logger.info(
        `beginning add ops for cnodeUser wallet ${fetchedWalletPublicKey}`
      )

      /**
       * Update CNodeUser entry if exists else create new
       *
       * Cannot use upsert since it fails to use default value for cnodeUserUUID per this issue https://github.com/sequelize/sequelize/issues/3247
       */

      let cnodeUser

      // Fetch current cnodeUser from DB
      const cnodeUserRecord = await models.CNodeUser.findOne({
        where: { walletPublicKey: fetchedWalletPublicKey },
        transaction
      })

      /**
       * The first sync for a user will enter else case where no local cnodeUserRecord is found
       *    creating a new entry with a new auto-generated cnodeUserUUID.
       * Every subsequent sync will enter the if case and update the existing local cnodeUserRecord.
       */
      if (cnodeUserRecord) {
        logger.info(
          `cNodeUserRecord was non-empty -- updating CNodeUser for cnodeUser wallet ${fetchedWalletPublicKey}. Clock value: ${fetchedLatestClockVal}`
        )
        const [numRowsUpdated, respObj] = await models.CNodeUser.update(
          {
            lastLogin: fetchedCNodeUser.lastLogin,
            latestBlockNumber: fetchedLatestBlockNumber,
            clock: fetchedLatestClockVal,
            createdAt: fetchedCNodeUser.createdAt
          },
          {
            where: { walletPublicKey: fetchedWalletPublicKey },
            fields: [
              'lastLogin',
              'latestBlockNumber',
              'clock',
              'createdAt',
              'updatedAt'
            ],
            returning: true,
            transaction
          }
        )

        // Error if update failed
        if (numRowsUpdated !== 1 || respObj.length !== 1) {
          returnValue = {
            error: new Error(
              `Failed to update cnodeUser row for cnodeUser wallet ${fetchedWalletPublicKey}`
            ),
            result: 'failure_db_transaction'
          }
          throw returnValue.error
        }
        cnodeUser = respObj[0]
      } else {
        logger.info(
          `cNodeUserRecord was empty -- inserting CNodeUser for cnodeUser wallet ${fetchedWalletPublicKey}. Clock value: ${fetchedLatestClockVal}`
        )
        // Will throw error if creation fails
        cnodeUser = await models.CNodeUser.create(
          {
            walletPublicKey: fetchedWalletPublicKey,
            lastLogin: fetchedCNodeUser.lastLogin,
            latestBlockNumber: fetchedLatestBlockNumber,
            clock: fetchedLatestClockVal,
            createdAt: fetchedCNodeUser.createdAt
          },
          {
            returning: true,
            transaction
          }
        )
      }

      const cnodeUserUUID = cnodeUser.cnodeUserUUID
      logger.info(
        `Upserted CNodeUser for cnodeUser wallet ${fetchedWalletPublicKey}: cnodeUserUUID: ${cnodeUserUUID}. Clock value: ${fetchedLatestClockVal}`
      )

      /**
       * Populate all new data for fetched cnodeUser
       * Always use local cnodeUserUUID in favor of cnodeUserUUID in exported dataset to ensure consistency
       */

      /*
       * Make list of all track Files to add after track creation
       *
       * Files with trackBlockchainIds cannot be created until tracks have been created,
       *    but tracks cannot be created until metadata and cover art files have been created.
       */

      const trackFiles = fetchedCNodeUser.files.filter((file) =>
        models.File.TrackTypes.includes(file.type)
      )
      const nonTrackFiles = fetchedCNodeUser.files.filter((file) =>
        models.File.NonTrackTypes.includes(file.type)
      )
      const numTotalFiles = trackFiles.length + nonTrackFiles.length

      const CIDsThatFailedSaveFileOp = new Set()

      // Save all track files to disk in batches (to limit concurrent load)
      for (let i = 0; i < trackFiles.length; i += FileSaveMaxConcurrency) {
        const trackFilesSlice = trackFiles.slice(i, i + FileSaveMaxConcurrency)
        logger.info(
          `TrackFiles saveFileForMultihashToFS - processing trackFiles ${i} to ${
            i + FileSaveMaxConcurrency
          } out of total ${trackFiles.length}...`
        )

        /**
         * Fetch content for each CID + save to FS
         * Record any CIDs that failed retrieval/saving for later use
         * @notice `saveFileForMultihashToFS()` should never reject - it will return error indicator for post processing
         */
        await Promise.all(
          trackFilesSlice.map(async (trackFile) => {
            const error = await saveFileForMultihashToFS(
              libs,
              logger,
              trackFile.multihash,
              trackFile.storagePath,
              gatewaysToTry,
              null,
              trackFile.trackBlockchainId
            )

            // If saveFile op failed, record CID for later processing
            if (error) {
              CIDsThatFailedSaveFileOp.add(trackFile.multihash)
            }
          })
        )
      }
      logger.info('Saved all track files to disk.')

      // Save all non-track files to disk in batches (to limit concurrent load)
      for (let i = 0; i < nonTrackFiles.length; i += FileSaveMaxConcurrency) {
        const nonTrackFilesSlice = nonTrackFiles.slice(
          i,
          i + FileSaveMaxConcurrency
        )
        logger.info(
          `NonTrackFiles saveFileForMultihashToFS - processing files ${i} to ${
            i + FileSaveMaxConcurrency
          } out of total ${nonTrackFiles.length}...`
        )
        await Promise.all(
          nonTrackFilesSlice.map(async (nonTrackFile) => {
            // Skip over directories since there's no actual content to sync
            // The files inside the directory are synced separately
            if (nonTrackFile.type !== 'dir') {
              const multihash = nonTrackFile.multihash

              // if it's an image file, we need to pass in the actual filename because the gateway request is /ipfs/Qm123/<filename>
              // need to also check fileName is not null to make sure it's a dir-style image. non-dir images won't have a 'fileName' db column
              let error
              if (
                nonTrackFile.type === 'image' &&
                nonTrackFile.fileName !== null
              ) {
                error = await saveFileForMultihashToFS(
                  libs,
                  logger,
                  multihash,
                  nonTrackFile.storagePath,
                  gatewaysToTry,
                  nonTrackFile.fileName
                )
              } else {
                error = await saveFileForMultihashToFS(
                  libs,
                  logger,
                  multihash,
                  nonTrackFile.storagePath,
                  gatewaysToTry
                )
              }

              // If saveFile op failed, record CID for later processing
              if (error) {
                CIDsThatFailedSaveFileOp.add(multihash)
              }
            }
          })
        )
      }
      logger.info('Saved all non-track files to disk.')

      /**
<<<<<<< HEAD
=======
       * Handle scenario where failed to retrieve/save > 0 CIDs
       * Reject sync if number of failures for user is below threshold, else proceed and mark unretrieved files as skipped
       */
      const numCIDsThatFailedSaveFileOp = CIDsThatFailedSaveFileOp.size
      if (numCIDsThatFailedSaveFileOp > 0) {
        const userSyncFailureCount =
          await UserSyncFailureCountService.incrementFailureCount(
            fetchedWalletPublicKey
          )

        // Throw error if failure threshold not yet reached
        if (userSyncFailureCount < SyncRequestMaxUserFailureCountBeforeSkip) {
          const errorMsg = `User Sync failed due to ${numCIDsThatFailedSaveFileOp} failing saveFileForMultihashToFS op. userSyncFailureCount = ${userSyncFailureCount} // SyncRequestMaxUserFailureCountBeforeSkip = ${SyncRequestMaxUserFailureCountBeforeSkip}`
          logger.error(errorMsg)
          returnValue = {
            error: new Error(errorMsg),
            result: 'failure_skip_threshold_not_reached'
          }
          throw returnValue.error

          // If max failure threshold reached, continue with sync and reset failure count
        } else {
          // Reset falure count so subsequent user syncs will not always succeed & skip
          await UserSyncFailureCountService.resetFailureCount(
            fetchedWalletPublicKey
          )

          logger.info(
            `User Sync continuing with ${numCIDsThatFailedSaveFileOp} skipped files, since SyncRequestMaxUserFailureCountBeforeSkip (${SyncRequestMaxUserFailureCountBeforeSkip}) reached.`
          )
        }
      } else {
        // Reset failure count if all files were successfully saved
        await UserSyncFailureCountService.resetFailureCount(
          fetchedWalletPublicKey
        )
      }

      /**
>>>>>>> d905e1d3
       * Write all records to DB
       */

      await models.ClockRecord.bulkCreate(
        fetchedClockRecords.map((clockRecord) => ({
          ...clockRecord,
          cnodeUserUUID
        })),
        { transaction }
      )
      logger.info('Saved all ClockRecord entries to DB')

      await models.File.bulkCreate(
        nonTrackFiles.map((file) => {
          if (CIDsThatFailedSaveFileOp.has(file.multihash)) {
            file.skipped = true // defaults to false
          }
          return {
            ...file,
            trackBlockchainId: null,
            cnodeUserUUID
          }
        }),
        { transaction }
      )
      logger.info('Saved all non-track File entries to DB')

      await models.Track.bulkCreate(
        fetchedCNodeUser.tracks.map((track) => ({
          ...track,
          cnodeUserUUID
        })),
        { transaction }
      )
      logger.info('Saved all Track entries to DB')

      await models.File.bulkCreate(
        trackFiles.map((trackFile) => {
          if (CIDsThatFailedSaveFileOp.has(trackFile.multihash)) {
            trackFile.skipped = true // defaults to false
          }
          return {
            ...trackFile,
            cnodeUserUUID
          }
        }),
        { transaction }
      )
      logger.info('Saved all track File entries to DB')

      await models.AudiusUser.bulkCreate(
        fetchedCNodeUser.audiusUsers.map((audiusUser) => ({
          ...audiusUser,
          cnodeUserUUID
        })),
        { transaction }
      )
      logger.info('Saved all AudiusUser entries to DB')

      await transaction.commit()

<<<<<<< HEAD
      genericLogger.info(
        logPrefix,
        `Transaction successfully committed for cnodeUser wallet ${fetchedWalletPublicKey} with ${numTotalFiles} files processed and ${CIDsThatFailedSaveFileOp.size} skipped.`
=======
      logger.info(
        `Transaction successfully committed for cnodeUser wallet ${fetchedWalletPublicKey} with ${numTotalFiles} files processed and ${numCIDsThatFailedSaveFileOp} skipped.`
>>>>>>> d905e1d3
      )

      // track that sync for this user was successful
      await SyncHistoryAggregator.recordSyncSuccess(fetchedWalletPublicKey)

      logger.info(
        `Sync complete for wallet: ${wallet}. Status: Success. Duration sync: ${
          Date.now() - start
        }. From endpoint ${creatorNodeEndpoint}.`
      )

      return { result: 'success' }
    } catch (e) {
      logger.error(
        `Transaction failed for cnodeUser wallet ${fetchedWalletPublicKey}`,
        e
      )

      await transaction.rollback()

      try {
        const numRowsUpdated = await DBManager.fixInconsistentUser(
          fetchedCNodeUser.cnodeUserUUID
        )
        logger.warn(
          `fixInconsistentUser() executed for ${fetchedCNodeUser.cnodeUserUUID} - numRowsUpdated:${numRowsUpdated}`
        )
      } catch (e) {
        logger.error(
          `fixInconsistentUser() error for ${fetchedCNodeUser.cnodeUserUUID} - ${e.message}`
        )
      }

      return _.isEmpty(returnValue)
        ? {
            error: new Error(e),
            result: 'failure_db_transaction'
          }
        : returnValue
    }
  } catch (e) {
    await SyncHistoryAggregator.recordSyncFail(wallet)
    logger.error(
      `Sync complete for wallet: ${wallet}. Status: Error, message: ${
        e.message
      }. Duration sync: ${
        Date.now() - start
      }. From endpoint ${creatorNodeEndpoint}.`
    )

    return _.isEmpty(returnValue)
      ? {
          error: new Error(e),
          result: 'failure_sync_secondary_from_primary'
        }
      : returnValue
  } finally {
    try {
      await redis.WalletWriteLock.release(wallet)
    } catch (e) {
      logger.warn(
        `Failure to release write lock for ${wallet} with error ${e.message}`
      )
    }
  }
}

/**
 * This function is only run on secondaries, to export and sync data from a user's primary.
 *
 * @notice - By design, will reject any syncs with non-contiguous clock values. For now,
 *    any data corruption from primary needs to be handled separately and should not be replicated.
 *
 * @notice - There is a maxExportClockValueRange enforced in export, meaning that some syncs will
 *    only replicate partial data state. This is by design, and state machine will trigger repeated syncs
 *    with progressively increasing clock values until secondaries have completely synced up.
 *    Secondaries have no knowledge of the current data state on primary, they simply replicate
 *    what they receive in each export.
 */
async function secondarySyncFromPrimary({
  serviceRegistry,
  wallet,
  creatorNodeEndpoint,
  forceResyncConfig,
  logContext,
  forceWipe = false,
  blockNumber = null
}) {
  const { prometheusRegistry } = serviceRegistry
  const secondarySyncFromPrimaryMetric = prometheusRegistry.getMetric(
    prometheusRegistry.metricNames
      .SECONDARY_SYNC_FROM_PRIMARY_DURATION_SECONDS_HISTOGRAM
  )
  const metricEndTimerFn = secondarySyncFromPrimaryMetric.startTimer()

  // forceWipe only wipes data from the secondary and and doesn't resync from the primary.
  // This flag takes precedence over forceResync, which wipes and then resyncs, if both are present
  let mode = 'default'
  if (forceResyncConfig?.forceResync) mode = 'force_resync'
  if (forceWipe) mode = 'force_wipe'

  const { error, result } = await handleSyncFromPrimary({
    serviceRegistry,
    wallet,
    creatorNodeEndpoint,
    blockNumber,
    forceResyncConfig,
    forceWipe,
    logContext
  })
  metricEndTimerFn({ result, mode })

  if (error) {
    throw new Error(error)
  }

  return { result }
}

module.exports = secondarySyncFromPrimary<|MERGE_RESOLUTION|>--- conflicted
+++ resolved
@@ -26,13 +26,7 @@
   const FileSaveMaxConcurrency = nodeConfig.get(
     'nodeSyncFileSaveMaxConcurrency'
   )
-<<<<<<< HEAD
-=======
-  const SyncRequestMaxUserFailureCountBeforeSkip = nodeConfig.get(
-    'syncRequestMaxUserFailureCountBeforeSkip'
-  )
   const thisContentNodeEndpoint = nodeConfig.get('creatorNodeEndpoint')
->>>>>>> d905e1d3
 
   const start = Date.now()
 
@@ -463,48 +457,6 @@
       logger.info('Saved all non-track files to disk.')
 
       /**
-<<<<<<< HEAD
-=======
-       * Handle scenario where failed to retrieve/save > 0 CIDs
-       * Reject sync if number of failures for user is below threshold, else proceed and mark unretrieved files as skipped
-       */
-      const numCIDsThatFailedSaveFileOp = CIDsThatFailedSaveFileOp.size
-      if (numCIDsThatFailedSaveFileOp > 0) {
-        const userSyncFailureCount =
-          await UserSyncFailureCountService.incrementFailureCount(
-            fetchedWalletPublicKey
-          )
-
-        // Throw error if failure threshold not yet reached
-        if (userSyncFailureCount < SyncRequestMaxUserFailureCountBeforeSkip) {
-          const errorMsg = `User Sync failed due to ${numCIDsThatFailedSaveFileOp} failing saveFileForMultihashToFS op. userSyncFailureCount = ${userSyncFailureCount} // SyncRequestMaxUserFailureCountBeforeSkip = ${SyncRequestMaxUserFailureCountBeforeSkip}`
-          logger.error(errorMsg)
-          returnValue = {
-            error: new Error(errorMsg),
-            result: 'failure_skip_threshold_not_reached'
-          }
-          throw returnValue.error
-
-          // If max failure threshold reached, continue with sync and reset failure count
-        } else {
-          // Reset falure count so subsequent user syncs will not always succeed & skip
-          await UserSyncFailureCountService.resetFailureCount(
-            fetchedWalletPublicKey
-          )
-
-          logger.info(
-            `User Sync continuing with ${numCIDsThatFailedSaveFileOp} skipped files, since SyncRequestMaxUserFailureCountBeforeSkip (${SyncRequestMaxUserFailureCountBeforeSkip}) reached.`
-          )
-        }
-      } else {
-        // Reset failure count if all files were successfully saved
-        await UserSyncFailureCountService.resetFailureCount(
-          fetchedWalletPublicKey
-        )
-      }
-
-      /**
->>>>>>> d905e1d3
        * Write all records to DB
        */
 
@@ -566,14 +518,9 @@
 
       await transaction.commit()
 
-<<<<<<< HEAD
       genericLogger.info(
         logPrefix,
         `Transaction successfully committed for cnodeUser wallet ${fetchedWalletPublicKey} with ${numTotalFiles} files processed and ${CIDsThatFailedSaveFileOp.size} skipped.`
-=======
-      logger.info(
-        `Transaction successfully committed for cnodeUser wallet ${fetchedWalletPublicKey} with ${numTotalFiles} files processed and ${numCIDsThatFailedSaveFileOp} skipped.`
->>>>>>> d905e1d3
       )
 
       // track that sync for this user was successful
