--- conflicted
+++ resolved
@@ -70,10 +70,7 @@
             proxy_set_header X-Forwarded-For $proxy_add_x_forwarded_for;
         }
 
-<<<<<<< HEAD
-=======
         # $upstream references the audius-docker-compose network'd containers
->>>>>>> 116b2ef8
         location /prometheus/postgres {
             resolver 127.0.0.11 valid=30s;
             set $upstream exporter_postgres:9187;
@@ -90,7 +87,6 @@
             proxy_set_header X-Forwarded-For $proxy_add_x_forwarded_for;
         }
 
-<<<<<<< HEAD
         location /prometheus/elasticsearch {
             resolver 127.0.0.11 valid=30s;
             set $upstream exporter_elasticsearch:9114;
@@ -130,8 +126,6 @@
             }
         }
 
-=======
->>>>>>> 116b2ef8
         location /prometheus/redis {
             resolver 127.0.0.11 valid=30s;
             set $upstream exporter_redis:9121;
@@ -140,7 +134,6 @@
             proxy_set_header X-Forwarded-For $proxy_add_x_forwarded_for;
         }
 
-<<<<<<< HEAD
         location /prometheus/linux {
             # resolver 127.0.0.11 valid=30s;
             set $upstream host.docker.internal:9100;
@@ -149,8 +142,6 @@
             proxy_set_header X-Forwarded-For $proxy_add_x_forwarded_for;
         }
 
-=======
->>>>>>> 116b2ef8
         # Do not redirect any /v1/challenges/... requests, which need to resolve
         # to the node that the request was intended for. Selection of
         # nodes to respond to challenge attestations is intentional.
