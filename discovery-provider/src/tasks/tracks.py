--- conflicted
+++ resolved
@@ -217,24 +217,8 @@
                 return None
 
             logger.warning(f"tracks.py | Processing track cover art {track_record.cover_art}")
-<<<<<<< HEAD
-            try:
-                # is_directory = update_task.ipfs_client.multihash_is_directory(track_record.cover_art)
-                is_directory = True
-                if is_directory:
-                    track_record.cover_art_sizes = track_record.cover_art
-                    track_record.cover_art = None
-            except Exception as e:
-                # we are unable to get the cover art
-                if 'invalid multihash' in str(e):
-                    track_record.cover_art_sizes = None
-                    track_record.cover_art = None
-                else:
-                    raise e
-=======
             track_record.cover_art_sizes = track_record.cover_art
             track_record.cover_art = None
->>>>>>> f27f6aad
 
         update_stems_table(session, track_record, track_metadata)
         update_remixes_table(session, track_record, track_metadata)
@@ -283,24 +267,8 @@
                 return None
 
             logger.info(f"tracks.py | Processing track cover art {track_record.cover_art}")
-<<<<<<< HEAD
-            try:
-                # is_directory = update_task.ipfs_client.multihash_is_directory(track_record.cover_art)
-                is_directory = True
-                if is_directory:
-                    track_record.cover_art_sizes = track_record.cover_art
-                    track_record.cover_art = None
-            except Exception as e:
-                # we are unable to get the cover art
-                if 'invalid multihash' in str(e):
-                    track_record.cover_art_sizes = None
-                    track_record.cover_art = None
-                else:
-                    raise e
-=======
             track_record.cover_art_sizes = track_record.cover_art
             track_record.cover_art = None
->>>>>>> f27f6aad
 
         update_remixes_table(session, track_record, track_metadata)
 
