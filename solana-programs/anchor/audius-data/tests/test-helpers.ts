--- conflicted
+++ resolved
@@ -9,11 +9,8 @@
   getTransaction,
   randomCID,
   getTransactionWithData,
-<<<<<<< HEAD
   getContentNode,
-=======
   randomId,
->>>>>>> 1851dedb
 } from "../lib/utils";
 import {
   createContentNode,
@@ -534,6 +531,7 @@
     cn1: cn1.derivedAddress,
     cn2: cn2.derivedAddress,
     cn3: cn3.derivedAddress,
+    userId: testConsts.userId
   });
 
   const account = await program.account.user.fetch(newUserAcctPDA);
